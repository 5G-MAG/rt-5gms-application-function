# License: 5G-MAG Public License (v1.0)
# Author: Dev Audsin
# Copyright: (C) 2022 British Broadcasting Corporation
#
# For full license terms please see the LICENSE file distributed with this
# program. If this file is missing then the license can be retrieved from
# https://drive.google.com/file/d/1cinCiA778IErENZ3JN52VFW-1ffHpx7Z/view


libapp_dep = open5gs_project.get_variable('libapp_dep')
libcrypt_dep = open5gs_project.get_variable('libcrypt_dep')
libsbi_dep = open5gs_project.get_variable('libsbi_dep')
open5gs_sysconfdir = open5gs_project.get_variable('open5gs_sysconfdir')
srcinc = open5gs_project.get_variable('srcinc')
libdir = open5gs_project.get_variable('libdir')
python3_exe = open5gs_project.get_variable('python3_exe')
mkdir_p = open5gs_project.get_variable('mkdir_p')
install_conf = open5gs_project.get_variable('install_conf')

libmsaf_dist_sources = files('''
    context.c
    context.h
    event.c
    event.h
    provisioning-session.h
    provisioning-session.c
    application-server-context.h
    application-server-context.c
    media-player-entry.h
    media-player-entry.c
    sbi-path.c
    sbi-path.h
    service-access-information.h
    service-access-information.c
    msaf-sm.c
    msaf-sm.h
    utilities.h
    utilities.c
    init.c
    init.h
'''.split())

libmsaf_gen_sources = '''
    openapi/model/caching_configuration.h
    openapi/model/caching_configuration.c
    openapi/model/caching_configuration_caching_directives.h
    openapi/model/caching_configuration_caching_directives.c
    openapi/model/content_hosting_configuration.h
    openapi/model/content_hosting_configuration.c
    openapi/model/distribution_configuration.h
    openapi/model/distribution_configuration.c
    openapi/model/distribution_configuration_geo_fencing.h
    openapi/model/distribution_configuration_geo_fencing.c
    openapi/model/distribution_configuration_supplementary_distribution_networks.h
    openapi/model/distribution_configuration_supplementary_distribution_networks.c
    openapi/model/distribution_configuration_url_signature.h
    openapi/model/distribution_configuration_url_signature.c
    openapi/model/distribution_mode.h
    openapi/model/distribution_mode.c
    openapi/model/distribution_network_type.h
    openapi/model/distribution_network_type.c
    openapi/model/ingest_configuration.h
    openapi/model/ingest_configuration.c
    openapi/model/path_rewrite_rule.h
    openapi/model/path_rewrite_rule.c
    openapi/model/object.c
    openapi/model/object.h
    openapi/model/civic_address.h
    openapi/model/civic_address.c
    openapi/model/eas_discovery_template.h
    openapi/model/eas_discovery_template.c
    openapi/model/eas_relocation_tolerance.h
    openapi/model/eas_relocation_tolerance.c
    openapi/model/ecgi.h
    openapi/model/ecgi.c
    openapi/model/edge_processing_eligibility_criteria.h
    openapi/model/edge_processing_eligibility_criteria.c
    openapi/model/ellipsoid_arc.h
    openapi/model/ellipsoid_arc.c
    openapi/model/ellipsoid_arc_all_of.h
    openapi/model/ellipsoid_arc_all_of.c
    openapi/model/gad_shape.h
    openapi/model/gad_shape.c
    openapi/model/geographic_area.h
    openapi/model/geographic_area.c
    openapi/model/geographical_coordinates.h
    openapi/model/geographical_coordinates.c
    openapi/model/global_ran_node_id.h
    openapi/model/global_ran_node_id.c
    openapi/model/gnb_id.h
    openapi/model/gnb_id.c
    openapi/model/ip_packet_filter_set.h
    openapi/model/ip_packet_filter_set.c
    openapi/model/local2d_point_uncertainty_ellipse.h
    openapi/model/local2d_point_uncertainty_ellipse.c
    openapi/model/local2d_point_uncertainty_ellipse_all_of.h
    openapi/model/local2d_point_uncertainty_ellipse_all_of.c
    openapi/model/local3d_point_uncertainty_ellipsoid.h
    openapi/model/local3d_point_uncertainty_ellipsoid.c
    openapi/model/local3d_point_uncertainty_ellipsoid_all_of.h
    openapi/model/local3d_point_uncertainty_ellipsoid_all_of.c
    openapi/model/local_origin.h
    openapi/model/local_origin.c
    openapi/model/location_area5_g.h
    openapi/model/location_area5_g.c
    openapi/model/m5_eas_relocation_requirements.h
    openapi/model/m5_eas_relocation_requirements.c
    openapi/model/ncgi.h
    openapi/model/ncgi.c
    openapi/model/network_area_info.h
    openapi/model/network_area_info.c
    openapi/model/plmn_id.h
    openapi/model/plmn_id.c
    openapi/model/point.h
    openapi/model/point.c
    openapi/model/point_all_of.h
    openapi/model/point_all_of.c
    openapi/model/point_altitude.h
    openapi/model/point_altitude.c
    openapi/model/point_altitude_all_of.h
    openapi/model/point_altitude_all_of.c
    openapi/model/point_altitude_uncertainty.h
    openapi/model/point_altitude_uncertainty.c
    openapi/model/point_altitude_uncertainty_all_of.h
    openapi/model/point_altitude_uncertainty_all_of.c
    openapi/model/point_uncertainty_circle.h
    openapi/model/point_uncertainty_circle.c
    openapi/model/point_uncertainty_circle_all_of.h
    openapi/model/point_uncertainty_circle_all_of.c
    openapi/model/point_uncertainty_ellipse.h
    openapi/model/point_uncertainty_ellipse.c
    openapi/model/point_uncertainty_ellipse_all_of.h
    openapi/model/point_uncertainty_ellipse_all_of.c
    openapi/model/polygon.h
    openapi/model/polygon.c
    openapi/model/polygon_all_of.h
    openapi/model/polygon_all_of.c
    openapi/model/provisioning_session_type.h
    openapi/model/provisioning_session_type.c
    openapi/model/provisioning_session.h
    openapi/model/provisioning_session.c
    openapi/model/relative_cartesian_location.h
    openapi/model/relative_cartesian_location.c
    openapi/model/sdf_method.h
    openapi/model/sdf_method.c
    openapi/model/service_access_information_resource.h
    openapi/model/service_access_information_resource.c
    openapi/model/service_access_information_resource_client_consumption_reporting_configuration.h
    openapi/model/service_access_information_resource_client_consumption_reporting_configuration.c
    openapi/model/service_access_information_resource_client_edge_resources_configuration.h
    openapi/model/service_access_information_resource_client_edge_resources_configuration.c
    openapi/model/service_access_information_resource_client_metrics_reporting_configuration.h
    openapi/model/service_access_information_resource_client_metrics_reporting_configuration.c
    openapi/model/service_access_information_resource_dynamic_policy_invocation_configuration.h
    openapi/model/service_access_information_resource_dynamic_policy_invocation_configuration.c
    openapi/model/service_access_information_resource_network_assistance_configuration.h
    openapi/model/service_access_information_resource_network_assistance_configuration.c
    openapi/model/service_access_information_resource_streaming_access.h
    openapi/model/service_access_information_resource_streaming_access.c
    openapi/model/service_data_flow_description.h
    openapi/model/service_data_flow_description.c
    openapi/model/supported_gad_shapes.h
    openapi/model/supported_gad_shapes.c
    openapi/model/tai.h
    openapi/model/tai.c
    openapi/model/time_window.h
    openapi/model/time_window.c
    openapi/model/uncertainty_ellipse.h
    openapi/model/uncertainty_ellipse.c
    openapi/model/uncertainty_ellipsoid.h
    openapi/model/uncertainty_ellipsoid.c
'''.split()

gen_5gmsaf_openapi = find_program('sh')
openapi_gen_result = run_command([gen_5gmsaf_openapi,'-c','$MESON_SOURCE_ROOT/$MESON_SUBDIR/generator-5gmsaf'], check: true, capture: false)

libmsaf_sources = libmsaf_dist_sources + libmsaf_gen_sources

libmsaf = static_library('msaf',
    sources : libmsaf_sources,
    dependencies : [libapp_dep,
                    libcrypt_dep,
                    libsbi_dep],
    install : false)

libmsaf_dep = declare_dependency(
    link_with : libmsaf,
    dependencies : [libapp_dep,
                    libcrypt_dep,
                    libsbi_dep])

msaf_sources = files('''
    app.c
'''.split()) + open5gs_project.get_variable('app_main_c')
<<<<<<< HEAD
=======

msaf_config_source = '''
    msaf.yaml
'''.split()
>>>>>>> 85c571cb

executable('open5gs-msafd',
    sources : msaf_sources,
    c_args : '-DDEFAULT_CONFIG_FILENAME="@0@/msaf.yaml"'.format(open5gs_sysconfdir),
    include_directories : srcinc,
    dependencies : [libmsaf_dep],
    install_rpath : libdir,
    install : true)

meson.add_install_script(python3_exe, '-c', mkdir_p.format(open5gs_sysconfdir))
foreach conf_file : msaf_config_source
    gen = configure_file(input : conf_file, copy : true, output : conf_file)
    meson.add_install_script(python3_exe, '-c', install_conf.format(gen, open5gs_sysconfdir))
endforeach<|MERGE_RESOLUTION|>--- conflicted
+++ resolved
@@ -192,13 +192,10 @@
 msaf_sources = files('''
     app.c
 '''.split()) + open5gs_project.get_variable('app_main_c')
-<<<<<<< HEAD
-=======
 
 msaf_config_source = '''
     msaf.yaml
 '''.split()
->>>>>>> 85c571cb
 
 executable('open5gs-msafd',
     sources : msaf_sources,
