--- conflicted
+++ resolved
@@ -51,6 +51,8 @@
     msaf-mgmt-sm.c
     msaf-sm.h
     msaf-sm.c
+    metrics-reporting-provisioning.c
+    metrics-reporting-provisioning.h
     response-cache-control.h
     response-cache-control.c
     provisioning-session.h
@@ -65,12 +67,6 @@
     service-access-information.c
     utilities.h
     utilities.c
-<<<<<<< HEAD
-    init.c
-    init.h
-    metrics-reporting-provisioning.c
-    metrics-reporting-provisioning.h
-=======
 '''.split())
 
 msaf_test_sources = files('''
@@ -78,7 +74,6 @@
     hash.h
     sai-cache.c
     sai-cache.h
->>>>>>> f3045b19
 '''.split())
 
 api_tag = latest_apis?'REL-'+fiveg_api_release:'TSG'+fiveg_api_approval+'-Rel'+fiveg_api_release
