--- conflicted
+++ resolved
@@ -11,7 +11,6 @@
 A 5GMSd Application Function (AF), which can be deployed in the 5G Core Network or in an External Data Network, is responsible for managing the 5GMSd System. The AF is a logical function which embodies the control plane aspects of the system, including provisioning, configuration, and reporting, among others. A 5GMSd Application Provider provisions 5GMS functions using a RESTful HTTP-based provisioning interface at reference point M1d. Another RESTful HTTP-based configuration and reporting interface is exposed to UE-based 5GMSd Clients at reference point M5d.
 
 #### Specifications
-<<<<<<< HEAD
 
 A list of specification related to this repository is available in the [Standards Wiki](https://github.com/5G-MAG/Standards/wiki/5G-Downlink-Media-Streaming-Architecture-(5GMSd):-Relevant-Specifications).
 
@@ -19,15 +18,6 @@
 
 This AF uses the [Open5GS](https://open5gs.org/) framework to implement the network function.
 
-=======
-
-A list of specification related to this repository is available in the [Standards Wiki](https://github.com/5G-MAG/Standards/wiki/5G-Downlink-Media-Streaming-Architecture-(5GMSd):-Relevant-Specifications).
-
-#### About the implementation
-
-This AF uses the [Open5GS](https://open5gs.org/) framework to implement the network function.
-
->>>>>>> 9d415e7b
 A list of currently supported features is available [here](https://github.com/5G-MAG/rt-5gms-application-function/wiki/Feature-Matrix).
 
 ## Install dependencies
